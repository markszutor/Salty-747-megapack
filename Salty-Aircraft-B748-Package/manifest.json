{
  "dependencies": [
    {
      "name": "asobo-aircraft-b7478i",
      "package_version": "0.1.56"
    },
    {
      "name": "fs-base-aircraft-common",
      "package_version": "0.1.69"
    }
  ],
  "content_type": "AIRCRAFT",
  "title": "Salty 747-8",
  "manufacturer": "Boeing",
  "creator": "Salty Simulations, Marcioart121BR , DeathActual, nicottine, Kairi, TJC.Aviation",
  "minimum_game_version": "1.10.6",
  "release_notes": {
    "neutral": {
      "LastUpdate": "",
      "OlderHistory": ""
    }
  },
  "package_version": "1.3",
<<<<<<< HEAD
  "total_package_size": "00000000001416573856"
=======
  "total_package_size": "00000000001416700183"
>>>>>>> ced1fcbe
}<|MERGE_RESOLUTION|>--- conflicted
+++ resolved
@@ -21,9 +21,5 @@
     }
   },
   "package_version": "1.3",
-<<<<<<< HEAD
-  "total_package_size": "00000000001416573856"
-=======
   "total_package_size": "00000000001416700183"
->>>>>>> ced1fcbe
 }